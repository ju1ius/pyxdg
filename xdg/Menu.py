--- conflicted
+++ resolved
@@ -328,8 +328,6 @@
             newmenu.Parent = self
             newmenu.Depth = self.Depth + 1
 
-<<<<<<< HEAD
-=======
     # inline tags
     def merge_inline(self, submenu):
         """Appends a submenu's entries to this menu
@@ -350,7 +348,6 @@
         else:
             self.Entries.append(submenu)
 
->>>>>>> 2475cb23
 
 class Move:
     "A move operation"
@@ -548,14 +545,9 @@
     def __str__(self):
         return self.Name
 
-<<<<<<< HEAD
 
 TYPE_DIR, TYPE_FILE = 0, 1
 
-=======
-
-TYPE_DIR, TYPE_FILE = 0, 1
->>>>>>> 2475cb23
 
 def _check_file_path(value, filename, type):
     path = os.path.dirname(filename)
@@ -570,33 +562,7 @@
         return value
     return False
 
-<<<<<<< HEAD
-=======
-def _check_file_path(value, filename, type):
-    path = os.path.dirname(filename)
-    if not os.path.isabs(value):
-        value = os.path.join(path, value)
-    value = os.path.abspath(value)
-    if not os.path.exists(value):
-        return False
-    if type == TYPE_DIR and os.path.isdir(value):
-        return value
-    if type == TYPE_FILE and os.path.isfile(value):
-        return value
-    return False
->>>>>>> 2475cb23
-
-def __get_menu_file_path(filename):
-    dirs = list(xdg_config_dirs)
-    if xdg.Config.root_mode is True:
-        dirs.pop(0)
-    for d in dirs:
-        menuname = os.path.join(d, "menus", filename)
-        if os.path.isfile(menuname):
-            return menuname
-
-<<<<<<< HEAD
-=======
+
 def _get_menu_file_path(filename):
     dirs = list(xdg_config_dirs)
     if xdg.Config.root_mode is True:
@@ -605,56 +571,8 @@
         menuname = os.path.join(d, "menus", filename)
         if os.path.isfile(menuname):
             return menuname
->>>>>>> 2475cb23
-
-def _to_bool(value):
-    if isinstance(value, bool):
-        return value
-    return value.lower() == "true"
-
-<<<<<<< HEAD
-
-# remove duplicate entries from a list
-def _dedupe(list):
-    set = {}
-    list.reverse()
-    list = [set.setdefault(e,e) for e in list if e not in set]
-    list.reverse()
-    return list
-
-
-class Parser(object):
-
-    def __init__(self, debug=False):
-        self.debug = debug
-
-    def parse(self, filename=None):
-        """Load an applications.menu file.
-
-        filename : str, optional
-          The default is ``$XDG_CONFIG_DIRS/menus/${XDG_MENU_PREFIX}applications.menu``.
-        """
-        # convert to absolute path
-        if filename and not os.path.isabs(filename):
-            filename = __get_menu_file_path(filename)
-        # use default if no filename given
-        if not filename:
-            candidate = os.environ.get('XDG_MENU_PREFIX', '') + "applications.menu"
-            filename = __get_menu_file_path(candidate)
-        if not filename:
-            raise ParsingError('File not found', "/etc/xdg/menus/%s" % candidate)
-        # check if it is a .menu file
-        if not filename.endswith(".menu"):
-            raise ParsingError('Not a .menu file', filename)
-        # create xml parser
-        try:
-            tree = etree.parse(filename)
-        except:
-            raise ParsingError('Not a valid .menu file', filename)
-
-        # parse menufile
-        self.root = None
-=======
+
+
 def _to_bool(value):
     if isinstance(value, bool):
         return value
@@ -700,35 +618,10 @@
             raise ParsingError('Not a valid .menu file', filename)
 
         # parse menufile
->>>>>>> 2475cb23
         self._merged_files = set()
         self._directory_dirs = set()
         self.cache = MenuEntryCache()
 
-<<<<<<< HEAD
-        self.parse_menu(tree.getroot(), filename, self.root)
-        self.handle_moves(self.root)
-        self.post_parse(self.root)
-
-        self.root.tree = tree
-        self.root.filename = filename
-        # generate the menu
-        self.generate_not_only_allocated(self.root)
-        self.generate_only_allocated(self.root)
-
-        # and finally sort
-        self.sort(self.root)
-
-        return self.root
-
-    def parse_menu(self, child, filename, parent=None):
-        m = Menu()
-        self.parse_node(child, filename, m)
-        if parent:
-            parent.addSubmenu(m)
-        else:
-            self.root = m
-=======
         menu = self.parse_menu(tree.getroot(), filename)
         menu.tree = tree
         menu.filename = filename
@@ -749,7 +642,6 @@
         menu = Menu()
         self.parse_node(node, filename, menu)
         return menu
->>>>>>> 2475cb23
 
     def parse_node(self, node, filename, parent=None):
         num_children = len(node)
@@ -757,12 +649,8 @@
             tag, text = child.tag, child.text
             text = text.strip() if text else None
             if tag == 'Menu':
-<<<<<<< HEAD
-                self.parse_menu(child, filename, parent)
-=======
                 menu = self.parse_menu(child, filename)
                 parent.addSubmenu(menu)
->>>>>>> 2475cb23
             elif tag == 'AppDir' and text:
                 self.parse_app_dir(text, filename, parent)
             elif tag == 'DefaultAppDirs':
@@ -795,11 +683,7 @@
             elif tag == 'DefaultMergeDirs':
                 self.parse_default_merge_dirs(child, filename, parent)
             elif tag == 'Move':
-<<<<<<< HEAD
-                self.parse_move(child, parent)
-=======
                 parent.Moves.append(self.parse_move(child))
->>>>>>> 2475cb23
             elif tag == 'Layout':
                 if num_children > 1:
                     parent.Layout = self.parse_layout(child)
@@ -843,11 +727,7 @@
                 ])
         return layout
 
-<<<<<<< HEAD
-    def parse_move(self, node, parent):
-=======
     def parse_move(self, node):
->>>>>>> 2475cb23
         old, new = "", ""
         for child in node:
             tag, text = child.tag, child.text
@@ -856,11 +736,7 @@
                 old = text
             elif tag == "New" and text:
                 new = text
-<<<<<<< HEAD
-        parent.Moves.append(Move(old, new))
-=======
         return Move(old, new)
->>>>>>> 2475cb23
 
     # ---------- <Rule> parsing
 
@@ -1044,7 +920,6 @@
                 if not dir_ in parent.AppDirs:
                     categories.append("Legacy")
                     menuentry.Categories = categories
-<<<<<<< HEAD
 
             return m
 
@@ -1065,26 +940,6 @@
         except IndexError:
             pass
 
-    # inline tags
-    def parse_inline(self, submenu, menu):
-        if submenu.Layout.inline:
-            if len(submenu.Entries) == 1 and submenu.Layout.inline_alias:
-                menuentry = submenu.Entries[0]
-                menuentry.DesktopEntry.set("Name", submenu.getName(), locale=True)
-                menuentry.DesktopEntry.set("GenericName", submenu.getGenericName(), locale=True)
-                menuentry.DesktopEntry.set("Comment", submenu.getComment(), locale=True)
-                menu.Entries.append(menuentry)
-            elif len(submenu.Entries) <= submenu.Layout.inline_limit or submenu.Layout.inline_limit == 0:
-                if submenu.Layout.inline_header:
-                    header = Header(submenu.getName(), submenu.getGenericName(), submenu.getComment())
-                    menu.Entries.append(header)
-                for entry in submenu.Entries:
-                    menu.Entries.append(entry)
-            else:
-                menu.Entries.append(submenu)
-        else:
-            menu.Entries.append(submenu)
-
     def post_parse(self, menu):
         # unallocated / deleted
         if menu.Deleted == "notset":
@@ -1141,84 +996,6 @@
             if menu.Directory:
                 break
 
-=======
-
-            return m
-
-    def parse_kde_legacy_dirs(self, filename, parent):
-        try:
-            proc = subprocess.Popen(
-                ['kde-config', '--path', 'apps'],
-                stdout=subprocess.PIPE,
-                universal_newlines=True
-            )
-            output = proc.communicate()[0].splitlines()
-        except OSError:
-            # If kde-config doesn't exist, ignore this.
-            return
-        try:
-            for dir_ in output[0].split(":"):
-                self.parse_legacy_dir(dir_, "kde", filename, parent)
-        except IndexError:
-            pass
-
-    def post_parse(self, menu):
-        # unallocated / deleted
-        if menu.Deleted == "notset":
-            menu.Deleted = False
-        if menu.OnlyUnallocated == "notset":
-            menu.OnlyUnallocated = False
-
-        # Layout Tags
-        if not menu.Layout or not menu.DefaultLayout:
-            if menu.DefaultLayout:
-                menu.Layout = menu.DefaultLayout
-            elif menu.Layout:
-                if menu.Depth > 0:
-                    menu.DefaultLayout = menu.Parent.DefaultLayout
-                else:
-                    menu.DefaultLayout = Layout()
-            else:
-                if menu.Depth > 0:
-                    menu.Layout = menu.Parent.DefaultLayout
-                    menu.DefaultLayout = menu.Parent.DefaultLayout
-                else:
-                    menu.Layout = Layout()
-                    menu.DefaultLayout = Layout()
-
-        # add parent's app/directory dirs
-        if menu.Depth > 0:
-            menu.AppDirs = menu.Parent.AppDirs + menu.AppDirs
-            menu.DirectoryDirs = menu.Parent.DirectoryDirs + menu.DirectoryDirs
-
-        # remove duplicates
-        menu.Directories = _dedupe(menu.Directories)
-        menu.DirectoryDirs = _dedupe(menu.DirectoryDirs)
-        menu.AppDirs = _dedupe(menu.AppDirs)
-
-        # go recursive through all menus
-        for submenu in menu.Submenus:
-            self.post_parse(submenu)
-
-        # reverse so handling is easier
-        menu.Directories.reverse()
-        menu.DirectoryDirs.reverse()
-        menu.AppDirs.reverse()
-
-        # get the valid .directory file out of the list
-        for directory in menu.Directories:
-            for dir in menu.DirectoryDirs:
-                if os.path.isfile(os.path.join(dir, directory)):
-                    menuentry = MenuEntry(directory, dir)
-                    if not menu.Directory:
-                        menu.Directory = menuentry
-                    elif menuentry.Type == MenuEntry.TYPE_SYSTEM:
-                        if menu.Directory.Type == MenuEntry.TYPE_USER:
-                            menu.Directory.Original = menuentry
-            if menu.Directory:
-                break
-
->>>>>>> 2475cb23
     # Finally generate the menu
     def generate_not_only_allocated(self, menu):
         for submenu in menu.Submenus:
@@ -1253,105 +1030,6 @@
                 #   menuentry.Allocated = True
                     menu.MenuEntries.append(menuentry)
 
-<<<<<<< HEAD
-    # And sorting ...
-    def sort(self, menu):
-        menu.Entries = []
-        menu.Visible = 0
-
-        for submenu in menu.Submenus:
-            self.sort(submenu)
-
-        tmp_s = []
-        tmp_e = []
-
-        for order in menu.Layout.order:
-            if order[0] == "Filename":
-                tmp_e.append(order[1])
-            elif order[0] == "Menuname":
-                tmp_s.append(order[1])
-
-        for order in menu.Layout.order:
-            if order[0] == "Separator":
-                separator = Separator(menu)
-                if len(menu.Entries) > 0 and isinstance(menu.Entries[-1], Separator):
-                    separator.Show = False
-                menu.Entries.append(separator)
-            elif order[0] == "Filename":
-                menuentry = menu.getMenuEntry(order[1])
-                if menuentry:
-                    menu.Entries.append(menuentry)
-            elif order[0] == "Menuname":
-                submenu = menu.getMenu(order[1])
-                if submenu:
-                    self.parse_inline(submenu, menu)
-            elif order[0] == "Merge":
-                if order[1] == "files" or order[1] == "all":
-                    menu.MenuEntries.sort()
-                    for menuentry in menu.MenuEntries:
-                        if menuentry not in tmp_e:
-                            menu.Entries.append(menuentry)
-                elif order[1] == "menus" or order[1] == "all":
-                    menu.Submenus.sort()
-                    for submenu in menu.Submenus:
-                        if submenu.Name not in tmp_s:
-                            self.parse_inline(submenu, menu)
-
-        # getHidden / NoDisplay / OnlyShowIn / NotOnlyShowIn / Deleted / NoExec
-        for entry in menu.Entries:
-            entry.Show = True
-            menu.Visible += 1
-            if isinstance(entry, Menu):
-                if entry.Deleted is True:
-                    entry.Show = "Deleted"
-                    menu.Visible -= 1
-                elif isinstance(entry.Directory, MenuEntry):
-                    if entry.Directory.DesktopEntry.nodisplay:
-                        entry.Show = "NoDisplay"
-                        menu.Visible -= 1
-                    elif entry.Directory.desktopEntry.hidden:
-                        entry.Show = "Hidden"
-                        menu.Visible -= 1
-            elif isinstance(entry, MenuEntry):
-                if entry.DesktopEntry.getNoDisplay():
-                    entry.Show = "NoDisplay"
-                    menu.Visible -= 1
-                elif entry.DesktopEntry.getHidden():
-                    entry.Show = "Hidden"
-                    menu.Visible -= 1
-                elif entry.DesktopEntry.getTryExec() and not entry.DesktopEntry.findTryExec():
-                    entry.Show = "NoExec"
-                    menu.Visible -= 1
-                elif xdg.Config.windowmanager:
-                    if (entry.DesktopEntry.OnlyShowIn != [] and (
-                            xdg.Config.windowmanager not in entry.DesktopEntry.OnlyShowIn
-                        )
-                    ) or (
-                        xdg.Config.windowmanager in entry.DesktopEntry.NotShowIn
-                    ):
-                        entry.Show = "NotShowIn"
-                        menu.Visible -= 1
-            elif isinstance(entry, Separator):
-                menu.Visible -= 1
-
-        # remove separators at the beginning and at the end
-        if len(menu.Entries) > 0:
-            if isinstance(menu.Entries[0], Separator):
-                menu.Entries[0].Show = False
-        if len(menu.Entries) > 1:
-            if isinstance(menu.Entries[-1], Separator):
-                menu.Entries[-1].Show = False
-
-        # show_empty tag
-        for entry in menu.Entries[:]:
-            if isinstance(entry, Menu) and not entry.Layout.show_empty and entry.Visible == 0:
-                entry.Show = "Empty"
-                menu.Visible -= 1
-                if entry.NotInXml is True:
-                    menu.Entries.remove(entry)
-
-=======
->>>>>>> 2475cb23
     def handle_moves(self, menu):
         for submenu in menu.Submenus:
             self.handle_moves(submenu)
@@ -1389,30 +1067,6 @@
         self.cache = {}
 
     def add_menu_entries(self, dirs, prefix="", legacy=False):
-<<<<<<< HEAD
-        for dir in dirs:
-            if not dir in self.cacheEntries:
-                self.cacheEntries[dir] = []
-                self.__addFiles(dir, "", prefix, legacy)
-
-    def __addFiles(self, dir, subdir, prefix, legacy):
-        for item in os.listdir(os.path.join(dir, subdir)):
-            if item.endswith(".desktop"):
-                try:
-                    menuentry = MenuEntry(os.path.join(subdir, item), dir, prefix)
-                except ParsingError:
-                    continue
-
-                self.cacheEntries[dir].append(menuentry)
-                if legacy:
-                    self.cacheEntries['legacy'].append(menuentry)
-            elif os.path.isdir(os.path.join(dir, subdir, item)) and not legacy:
-                self.__addFiles(dir, os.path.join(subdir, item), prefix, legacy)
-
-    def get_menu_entries(self, dirs, legacy=True):
-        list = []
-        ids = []
-=======
         for dir_ in dirs:
             if not dir_ in self.cacheEntries:
                 self.cacheEntries[dir_] = []
@@ -1435,7 +1089,6 @@
     def get_menu_entries(self, dirs, legacy=True):
         entries = []
         ids = set()
->>>>>>> 2475cb23
         # handle legacy items
         appdirs = dirs[:]
         if legacy:
@@ -1460,23 +1113,12 @@
                             entry.Original = menuentry
                 except UnicodeDecodeError:
                     continue
-<<<<<<< HEAD
-        self.cache[key] = list
-        return list
-=======
         self.cache[key] = entries
         return entries
->>>>>>> 2475cb23
 
 
 def parse(filename=None):
     """Helper function.
-<<<<<<< HEAD
-    Equivalent to calling xdg.Menu.Parser().parse(filename)
-    """
-    return Parser().parse(filename)
-=======
     Equivalent to calling xdg.Menu.XMLMenuBuilder().parse(filename)
     """
-    return XMLMenuBuilder().parse(filename)
->>>>>>> 2475cb23
+    return XMLMenuBuilder().parse(filename)